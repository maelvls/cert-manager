package acme

import (
	"context"
	"crypto/rsa"
	"crypto/tls"
	"fmt"
<<<<<<< HEAD
	"net"
=======
>>>>>>> dc82d8bb
	nethttp "net/http"
	"time"

	"github.com/golang/glog"
	corev1 "k8s.io/api/core/v1"
	"k8s.io/client-go/kubernetes"
	corelisters "k8s.io/client-go/listers/core/v1"
	extlisters "k8s.io/client-go/listers/extensions/v1beta1"
	"k8s.io/client-go/tools/record"

	"github.com/jetstack/cert-manager/pkg/apis/certmanager/v1alpha1"
	clientset "github.com/jetstack/cert-manager/pkg/client/clientset/versioned"
	"github.com/jetstack/cert-manager/pkg/issuer"
	"github.com/jetstack/cert-manager/pkg/issuer/acme/client"
	"github.com/jetstack/cert-manager/pkg/issuer/acme/dns"
	"github.com/jetstack/cert-manager/pkg/issuer/acme/http"
	"github.com/jetstack/cert-manager/pkg/util"
	"github.com/jetstack/cert-manager/pkg/util/kube"
	"github.com/jetstack/cert-manager/third_party/crypto/acme"
)

// Acme is an issuer for an ACME server. It can be used to register and obtain
// certificates from any ACME server. It supports DNS01 and HTTP01 challenge
// mechanisms.
type Acme struct {
	issuer v1alpha1.GenericIssuer

	client   kubernetes.Interface
	cmClient clientset.Interface
	recorder record.EventRecorder

	secretsLister  corelisters.SecretLister
	podsLister     corelisters.PodLister
	servicesLister corelisters.ServiceLister
	ingressLister  extlisters.IngressLister

	dnsSolver  solver
	httpSolver solver

	// issuerResourcesNamespace is a namespace to store resources in. This is
	// here so we can easily support ClusterIssuers with the same codepath. By
	// setting this field to either the namespace of the Issuer, or the
	// clusterResourceNamespace specified on the CLI, we can easily continue
	// to work with supplemental (e.g. secrets) resources without significant
	// refactoring.
	issuerResourcesNamespace string

	// this is a field so it can be stubbed out for testing
	acmeClient func() (client.Interface, error)

	// ambientCredentials determines whether a given acme solver may draw
	// credentials ambiently, e.g. from metadata services or environment
	// variables.
	// Currently, only AWS ambient credential control is implemented.
	ambientCredentials bool
}

// solver solves ACME challenges by presenting the given token and key in an
// appropriate way given the config in the Issuer and Certificate.
type solver interface {
	// we pass the certificate to the Present function so that if the solver
	// needs to create any new resources, it can set the appropriate owner
	// reference
	Present(ctx context.Context, crt *v1alpha1.Certificate, ch v1alpha1.ACMEOrderChallenge) error
	Check(ch v1alpha1.ACMEOrderChallenge) (bool, error)
	CleanUp(ctx context.Context, crt *v1alpha1.Certificate, ch v1alpha1.ACMEOrderChallenge) error
}

// New returns a new ACME issuer interface for the given issuer.
func New(issuer v1alpha1.GenericIssuer,
	client kubernetes.Interface,
	cmClient clientset.Interface,
	recorder record.EventRecorder,
	resourceNamespace string,
	acmeHTTP01SolverImage string,
	secretsLister corelisters.SecretLister,
	podsLister corelisters.PodLister,
	servicesLister corelisters.ServiceLister,
	ingressLister extlisters.IngressLister,
	ambientCreds bool) (issuer.Interface, error) {
	if issuer.GetSpec().ACME == nil {
		return nil, fmt.Errorf("acme config may not be empty")
	}

	if issuer.GetSpec().ACME.Server == "" ||
		issuer.GetSpec().ACME.PrivateKey.Name == "" ||
		issuer.GetSpec().ACME.Email == "" {
		return nil, fmt.Errorf("acme server, private key and email are required fields")
	}

	if resourceNamespace == "" {
		return nil, fmt.Errorf("resource namespace cannot be empty")
	}

	a := &Acme{
		issuer:         issuer,
		client:         client,
		cmClient:       cmClient,
		recorder:       recorder,
		secretsLister:  secretsLister,
		podsLister:     podsLister,
		servicesLister: servicesLister,
		ingressLister:  ingressLister,

		dnsSolver:                dns.NewSolver(issuer, client, secretsLister, resourceNamespace, ambientCreds),
		httpSolver:               http.NewSolver(issuer, client, podsLister, servicesLister, ingressLister, acmeHTTP01SolverImage),
		issuerResourcesNamespace: resourceNamespace,
	}
	a.acmeClient = a.acmeClientImpl
	return a, nil
}

var acmeUserAgent = "jetstack-cert-manager/" + util.AppVersion

type uaRoundTripper struct {
	nethttp.RoundTripper
}

func (uat uaRoundTripper) RoundTrip(req *nethttp.Request) (*nethttp.Response, error) {
	req.Header.Set("User-Agent", acmeUserAgent)
	return uat.RoundTripper.RoundTrip(req)
}

var timeout = time.Duration(5 * time.Second)

func dialTimeout(ctx context.Context, network, addr string) (net.Conn, error) {
	d := net.Dialer{Timeout: timeout}
	return d.DialContext(ctx, network, addr)
}

func (a *Acme) acmeClientWithKey(accountPrivKey *rsa.PrivateKey) client.Interface {
	tr := &nethttp.Transport{
		TLSClientConfig: &tls.Config{InsecureSkipVerify: a.issuer.GetSpec().ACME.SkipTLSVerify},
		DialContext:     dialTimeout,
	}
	client := &nethttp.Client{Transport: tr}
	cl := &acme.Client{
		HTTPClient:   client,
		Key:          accountPrivKey,
		DirectoryURL: a.issuer.GetSpec().ACME.Server,
	}
	return cl
}

func (a *Acme) acmeClientImpl() (client.Interface, error) {
	secretName, secretKey := a.acmeAccountPrivateKeyMeta()
	glog.Infof("getting private key (%s->%s) for acme issuer %s/%s", secretName, secretKey, a.issuerResourcesNamespace, a.issuer.GetObjectMeta().Name)
	accountPrivKey, err := kube.SecretTLSKeyRef(a.secretsLister, a.issuerResourcesNamespace, secretName, secretKey)
	if err != nil {
		return nil, err
	}

<<<<<<< HEAD
	return a.acmeClientWithKey(accountPrivKey), nil
=======
	cl := &acme.Client{
		Key:          accountPrivKey,
		DirectoryURL: a.issuer.GetSpec().ACME.Server,
		HTTPClient: &nethttp.Client{
			// Stopgap user-agent roundtripper until the upstream 'crypto/acme'
			// provides a better method for setting user-agent.
			Transport: util.UserAgentRoundTripper(nethttp.DefaultTransport),
			Timeout:   30 * time.Second,
		},
	}
	return cl, nil
>>>>>>> dc82d8bb
}

// acmeAccountPrivateKeyMeta returns the name and the secret 'key' that stores
// the ACME account private key.
func (a *Acme) acmeAccountPrivateKeyMeta() (name string, key string) {
	secretName := a.issuer.GetSpec().ACME.PrivateKey.Name
	secretKey := a.issuer.GetSpec().ACME.PrivateKey.Key
	if len(secretKey) == 0 {
		secretKey = corev1.TLSPrivateKeyKey
	}
	return secretName, secretKey
}

// createOrder will create an order for the given certificate with the acme
// server. Once created, it will set the order URL on the status field of the
// certificate resource.
func (a *Acme) createOrder(ctx context.Context, cl client.Interface, crt *v1alpha1.Certificate) (*acme.Order, error) {
	order, err := buildOrder(crt)
	if err != nil {
		return nil, err
	}
	order, err = cl.CreateOrder(ctx, order)
	if err != nil {
		a.recorder.Eventf(crt, corev1.EventTypeWarning, "ErrCreateOrder", "Error creating order: %v", err)
		return nil, err
	}
	a.recorder.Eventf(crt, corev1.EventTypeNormal, "CreateOrder", "Created order for domains: %v", order.Identifiers)
	glog.Infof("Created order for domains: %v", order.Identifiers)
	crt.Status.ACMEStatus().Order.URL = order.URL
	return order, nil
}

func (a *Acme) solverFor(challengeType string) (solver, error) {
	switch challengeType {
	case "http-01":
		return a.httpSolver, nil
	case "dns-01":
		return a.dnsSolver, nil
	}
	return nil, fmt.Errorf("no solver for %q implemented", challengeType)
}

// Register this Issuer with the issuer factory
func init() {
	issuer.Register(issuer.IssuerACME, func(i v1alpha1.GenericIssuer, ctx *issuer.Context) (issuer.Interface, error) {
		issuerResourcesNamespace := i.GetObjectMeta().Namespace
		if issuerResourcesNamespace == "" {
			issuerResourcesNamespace = ctx.ClusterResourceNamespace
		}

		ambientCreds := false
		switch i.(type) {
		case *v1alpha1.ClusterIssuer:
			ambientCreds = ctx.ClusterIssuerAmbientCredentials
		case *v1alpha1.Issuer:
			ambientCreds = ctx.IssuerAmbientCredentials
		default:
			return nil, fmt.Errorf("issuer was neither an 'Issuer' nor 'ClusterIssuer'; was %T", i)
		}

		return New(
			i,
			ctx.Client,
			ctx.CMClient,
			ctx.Recorder,
			issuerResourcesNamespace,
			ctx.ACMEHTTP01SolverImage,
			ctx.KubeSharedInformerFactory.Core().V1().Secrets().Lister(),
			ctx.KubeSharedInformerFactory.Core().V1().Pods().Lister(),
			ctx.KubeSharedInformerFactory.Core().V1().Services().Lister(),
			ctx.KubeSharedInformerFactory.Extensions().V1beta1().Ingresses().Lister(),
			ambientCreds,
		)
	})
}<|MERGE_RESOLUTION|>--- conflicted
+++ resolved
@@ -5,10 +5,7 @@
 	"crypto/rsa"
 	"crypto/tls"
 	"fmt"
-<<<<<<< HEAD
 	"net"
-=======
->>>>>>> dc82d8bb
 	nethttp "net/http"
 	"time"
 
@@ -121,17 +118,6 @@
 	return a, nil
 }
 
-var acmeUserAgent = "jetstack-cert-manager/" + util.AppVersion
-
-type uaRoundTripper struct {
-	nethttp.RoundTripper
-}
-
-func (uat uaRoundTripper) RoundTrip(req *nethttp.Request) (*nethttp.Response, error) {
-	req.Header.Set("User-Agent", acmeUserAgent)
-	return uat.RoundTripper.RoundTrip(req)
-}
-
 var timeout = time.Duration(5 * time.Second)
 
 func dialTimeout(ctx context.Context, network, addr string) (net.Conn, error) {
@@ -144,7 +130,12 @@
 		TLSClientConfig: &tls.Config{InsecureSkipVerify: a.issuer.GetSpec().ACME.SkipTLSVerify},
 		DialContext:     dialTimeout,
 	}
-	client := &nethttp.Client{Transport: tr}
+	client := &nethttp.Client{
+		// Stopgap user-agent roundtripper until the upstream 'crypto/acme'
+		// provides a better method for setting user-agent.
+		Transport: util.UserAgentRoundTripper(tr),
+		Timeout:   time.Second * 30,
+	}
 	cl := &acme.Client{
 		HTTPClient:   client,
 		Key:          accountPrivKey,
@@ -161,21 +152,7 @@
 		return nil, err
 	}
 
-<<<<<<< HEAD
 	return a.acmeClientWithKey(accountPrivKey), nil
-=======
-	cl := &acme.Client{
-		Key:          accountPrivKey,
-		DirectoryURL: a.issuer.GetSpec().ACME.Server,
-		HTTPClient: &nethttp.Client{
-			// Stopgap user-agent roundtripper until the upstream 'crypto/acme'
-			// provides a better method for setting user-agent.
-			Transport: util.UserAgentRoundTripper(nethttp.DefaultTransport),
-			Timeout:   30 * time.Second,
-		},
-	}
-	return cl, nil
->>>>>>> dc82d8bb
 }
 
 // acmeAccountPrivateKeyMeta returns the name and the secret 'key' that stores
